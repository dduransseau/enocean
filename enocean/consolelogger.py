--- conflicted
+++ resolved
@@ -9,18 +9,12 @@
     logger = logging.getLogger('enocean')
     logger.setLevel(level)
 
-<<<<<<< HEAD
-    ch = logging.StreamHandler()
-    ch.setLevel(level)
-    ch.setFormatter(formatter)
-    logger.addHandler(ch)
-=======
     stream_handler = logging.StreamHandler()
     stream_handler.setLevel(level)
+    stream_handler.setFormatter(formatter)
     logger.addHandler(stream_handler)
 
     file_handler = RotatingFileHandler('encoean.log', 'a',  logsize*1000 , logcount)
     file_handler.setLevel(level)
     file_handler.setFormatter(formatter)
-    logger.addHandler(file_handler)
->>>>>>> fd287056
+    logger.addHandler(file_handler)