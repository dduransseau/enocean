# -*- encoding: utf-8 -*-
from __future__ import print_function, unicode_literals, division
import logging

import enocean.utils
from enocean.protocol import crc8
from enocean.protocol.eep import EEP
from enocean.protocol.constants import PACKET, RORG, PARSE_RESULT, DB0, DB2, DB3, DB4, DB6

logger = logging.getLogger('enocean.protocol.packet')


class Packet(object):
    '''
    Base class for Packet.
    Mainly used for for packet generation and
    Packet.parse_msg(buf) for parsing message.
    parse_msg() returns subclass, if one is defined for the data type.
    '''
    eep = EEP()

    def __init__(self, type, data=[], optional=[]):
        self.type = type
        self.rorg = RORG.UNDEFINED
        self.rorg_func = None
        self.rorg_type = None
        self.rorg_manufacturer = None
        self.data = data
        self.optional = optional
        self.status = 0
        self.parsed = {}
        self.repeater_count = 0
        self._profile = None

        self.parse()

    def __str__(self):
        return '0x%02X %s %s %s' % (self.type, [hex(o) for o in self.data], [hex(o) for o in self.optional], self.parsed)

    def __unicode__(self):
        return self.__str__()

    def __eq__(self, other):
        return self.type == other.type and self.rorg == other.rorg and self.data == other.data and self.optional == other.optional

    @property
    def _bit_data(self):
        if self.rorg == RORG.RPS or self.rorg == RORG.BS1:
            return enocean.utils.to_bitarray(self.data[1], 8)
        if self.rorg == RORG.BS4:
            return enocean.utils.to_bitarray(self.data[1:5], 4 * 8)
        if self.rorg == RORG.UTE:
            return enocean.utils.to_bitarray(self.data[1:8], 7 * 8)

    @_bit_data.setter
    def _bit_data(self, value):
        if self.rorg in [RORG.RPS, RORG.BS1]:
            self.data[1] = enocean.utils.from_bitarray(value)
        if self.rorg == RORG.BS4:
            for byte in range(4):
                self.data[byte+1] = enocean.utils.from_bitarray(value[byte*8:(byte+1)*8])
        if self.rorg == RORG.UTE:
            for byte in range(7):
                self.data[byte+1] = enocean.utils.from_bitarray(value[byte*8:(byte+1)*8])

    # # COMMENTED OUT, AS NOTHING TOUCHES _bit_optional FOR NOW.
    # # Thus, this is also untested.
    # @property
    # def _bit_optional(self):
    #     return enocean.utils.to_bitarray(self.optional, 8 * len(self.optional))

    # @_bit_optional.setter
    # def _bit_optional(self, value):
    #     if self.rorg in [RORG.RPS, RORG.BS1]:
    #         self.data[1] = enocean.utils.from_bitarray(value)
    #     if self.rorg == RORG.BS4:
    #         for byte in range(4):
    #             self.data[byte+1] = enocean.utils.from_bitarray(value[byte*8:(byte+1)*8])

    @property
    def _bit_status(self):
        return enocean.utils.to_bitarray(self.status)

    @_bit_status.setter
    def _bit_status(self, value):
        self.status = enocean.utils.from_bitarray(value)

    @staticmethod
    def parse_msg(buf):
        '''
        Parses message from buffer.
        returns:
            - PARSE_RESULT
            - remaining buffer
            - Packet -object (if message was valid, else None)
        '''
        # If the buffer doesn't contain 0x55 (start char)
        # the message isn't needed -> ignore
        if 0x55 not in buf:
            return PARSE_RESULT.INCOMPLETE, [], None

        # Valid buffer starts from 0x55
        # Convert to list, as index -method isn't defined for bytearray
        buf = [ord(x) if not isinstance(x, int) else x for x in buf[list(buf).index(0x55):]]
        try:
            data_len = (buf[1] << 8) | buf[2]
            opt_len = buf[3]
        except IndexError:
            # If the fields don't exist, message is incomplete
            return PARSE_RESULT.INCOMPLETE, buf, None

        # Header: 6 bytes, data, optional data and data checksum
        msg_len = 6 + data_len + opt_len + 1
        if len(buf) < msg_len:
            # If buffer isn't long enough, the message is incomplete
            return PARSE_RESULT.INCOMPLETE, buf, None

        msg = buf[0:msg_len]
        buf = buf[msg_len:]

        packet_type = msg[4]
        data = msg[6:6 + data_len]
        opt_data = msg[6 + data_len:6 + data_len + opt_len]

        # Check CRCs for header and data
        if msg[5] != crc8.calc(msg[1:5]):
            # Fail if doesn't match message
            logger.error('Header CRC error!')
            # Return CRC_MISMATCH
            return PARSE_RESULT.CRC_MISMATCH, buf, None
        if msg[6 + data_len + opt_len] != crc8.calc(msg[6:6 + data_len + opt_len]):
            # Fail if doesn't match message
            logger.error('Data CRC error!')
            # Return CRC_MISMATCH
            return PARSE_RESULT.CRC_MISMATCH, buf, None

        # If we got this far, everything went ok (?)
        if packet_type == PACKET.RADIO:
<<<<<<< HEAD
            # Need to handle UTE Teach-in here, as it's a separate packet type...
            if data[0] == RORG.UTE:
                p = UTETeachIn(packet_type, data, opt_data)
            else:
                p = RadioPacket(packet_type, data, opt_data)
=======
            pack = RadioPacket(packet_type, data, opt_data)
>>>>>>> 6680a515
        elif packet_type == PACKET.RESPONSE:
            pack = ResponsePacket(packet_type, data, opt_data)
        else:
            pack = Packet(packet_type, data, opt_data)

        return PARSE_RESULT.OK, buf, pack

    @staticmethod
    def create(packet_type, rorg, func, type, direction=None,
               destination=[0xFF, 0xFF, 0xFF, 0xFF],
               sender=[0xDE, 0xAD, 0xBE, 0xEF],
               learn=False, **kwargs):
        '''
        Creates an packet ready for sending.
        Uses rorg, func and type to determine the values set based on EEP.
        Additional arguments (**kwargs) are used for setting the values.

        Currently only supports:
            - PACKET.RADIO
            - RORGs RPS, BS1, and BS4.

        TODO:
            - Require sender to be set? Would force the "correct" sender to be set.
            - Do we need to set telegram control bits?
              Might be useful for acting as a repeater?
        '''

        if packet_type != PACKET.RADIO:
            # At least for now, only support PACKET.RADIO.
            raise ValueError('Packet type not supported by this function.')

        if rorg not in [RORG.RPS, RORG.BS1, RORG.BS4]:
            # At least for now, only support these RORGS.
            raise ValueError('RORG not supported by this function.')

        if not isinstance(destination, list) or len(destination) != 4:
            raise ValueError('Destination must a list containing 4 (numeric) values.')

        if not isinstance(sender, list) or len(sender) != 4:
            raise ValueError('Sender must a list containing 4 (numeric) values.')

        pack = Packet(packet_type)
        pack.rorg = rorg
        pack.data = [pack.rorg]
        # Initialize data depending on the profile.
        pack.data.extend([0] * 4 if rorg == RORG.BS4 else [0])
        pack.data.extend(sender)
        # Always use sub-telegram 3, maximum dbm (as per spec, when sending),
        # and no security (security not supported as per EnOcean Serial Protocol).
        pack.optional = [3] + destination + [0xFF] + [0]

        pack.select_eep(func, type, direction)
        pack.set_eep(kwargs)
        if rorg in [RORG.BS1, RORG.BS4] and not learn:
            if rorg == RORG.BS1:
                pack.data[1] |= (1 << 3)
            if rorg == RORG.BS4:
                pack.data[4] |= (1 << 3)
        pack.data.append(pack.status)

        # Parse the built package, so it corresponds to the received packages
        # For example, stuff like checking RadioPacket.learn should be set.
        pack = Packet.parse_msg(pack.build())[2]
        pack.rorg = rorg
        pack.parse_eep(func, type, direction)
        return pack

    def parse(self):
        ''' Parse data from Packet '''
        # Parse status from messages
        if self.rorg in [RORG.RPS, RORG.BS1, RORG.BS4]:
            self.status = self.data[-1]
        if self.rorg == RORG.VLD:
            self.status = self.optional[-1]

        if self.rorg in [RORG.RPS, RORG.BS1, RORG.BS4]:
            # These message types should have repeater count in the last for bits of status.
            self.repeater_count = enocean.utils.from_bitarray(self._bit_status[4:])
        return self.parsed

    def select_eep(self, func, type, direction=None):
        ''' Set EEP based on FUNC and TYPE '''
        # set EEP profile
        self.rorg_func = func
        self.rorg_type = type
        self._profile = self.eep.find_profile(self.rorg, func, type, direction)
        return self._profile is not None

    def parse_eep(self, func=None, type=None, direction=None):
        ''' Parse EEP based on FUNC and TYPE '''
        # set EEP profile, if demanded
        if func is not None and type is not None:
            self.select_eep(func, type, direction)
        # parse data
        provides, values = self.eep.get_values(self._profile, self._bit_data, self._bit_status)
        self.parsed.update(values)
        return list(provides)

    def set_eep(self, data):
        ''' Update packet data based on EEP. Input data is a dictionary with keys corresponding to the EEP. '''
        self._bit_data, self._bit_status = self.eep.set_values(self._profile, self._bit_data, self._bit_status, data)

    def build(self):
        ''' Build Packet for sending to EnOcean controller '''
        data_length = len(self.data)
        ords = [0x55, (data_length >> 8) & 0xFF, data_length & 0xFF, len(self.optional), int(self.type)]
        ords.append(crc8.calc(ords[1:5]))
        ords.extend(self.data)
        ords.extend(self.optional)
        ords.append(crc8.calc(ords[6:]))
        return ords


class RadioPacket(Packet):
    destination = [0xFF, 0xFF, 0xFF, 0xFF]
    dBm = 0
    sender = [0xFF, 0xFF, 0xFF, 0xFF]
    learn = True
    contains_eep = False

    def __str__(self):
        packet_str = super(RadioPacket, self).__str__()
        return '%s->%s (%d dBm): %s' % (self.sender_hex, self.destination_hex, self.dBm, packet_str)

    @staticmethod
    def create(rorg, func, type, direction=None,
               destination=[0xFF, 0xFF, 0xFF, 0xFF],
               sender=[0xDE, 0xAD, 0xBE, 0xEF],
               learn=False, **kwargs):
        return Packet.create(PACKET.RADIO, rorg, func, type, direction, destination, sender, learn, **kwargs)

    @property
    def sender_int(self):
        return enocean.utils.combine_hex(self.sender)

    @property
    def sender_hex(self):
        return enocean.utils.to_hex_string(self.sender)

    @property
    def destination_int(self):
        return enocean.utils.combine_hex(self.destination)

    @property
    def destination_hex(self):
        return enocean.utils.to_hex_string(self.destination)

    def parse(self):
        self.destination = self.optional[1:5]
        self.dBm = -self.optional[5]
        self.sender = self.data[-5:-1]
        # Default to learn == True, as some devices don't have a learn button
        self.learn = True

        self.rorg = self.data[0]

        # parse learn bit and FUNC/TYPE, if applicable
        if self.rorg == RORG.BS1:
            self.learn = not self._bit_data[DB0.BIT_3]
        if self.rorg == RORG.BS4:
            self.learn = not self._bit_data[DB0.BIT_3]
            if self.learn:
                self.contains_eep = self._bit_data[DB0.BIT_7]
                if self.contains_eep:
                    # Get rorg_func and rorg_type from an unidirectional learn packet
                    self.rorg_func = enocean.utils.from_bitarray(self._bit_data[DB3.BIT_7:DB3.BIT_1])
                    self.rorg_type = enocean.utils.from_bitarray(self._bit_data[DB3.BIT_1:DB2.BIT_2])
                    self.rorg_manufacturer = enocean.utils.from_bitarray(self._bit_data[DB2.BIT_2:DB0.BIT_7])
                    logger.debug('learn received, EEP detected, RORG: 0x%02X, FUNC: 0x%02X, TYPE: 0x%02X, Manufacturer: 0x%02X' % (self.rorg, self.rorg_func, self.rorg_type, self.rorg_manufacturer))

        return super(RadioPacket, self).parse()


class UTETeachIn(RadioPacket):
    # Request types
    TEACH_IN = 0b00
    DELETE = 0b01
    NOT_SPECIFIC = 0b10

    # Response types
    NOT_ACCEPTED = 0b00
    TEACHIN_ACCEPTED = 0b01
    DELETE_ACCEPTED = 0b10
    EEP_NOT_SUPPORTED = 0b11

    unidirectional = False
    response_expected = False
    number_of_channels = 0xFF
    rorg_of_eep = RORG.UNDEFINED
    request_type = NOT_SPECIFIC

    @property
    def bidirectional(self):
        return not self.unidirectional

    @property
    def teach_in(self):
        return self.request_type != self.DELETE

    @property
    def delete(self):
        return self.request_type == self.DELETE

    def parse(self):
        super(UTETeachIn, self).parse()
        self.unidirectional = not self._bit_data[DB6.BIT_7]
        self.response_expected = not self._bit_data[DB6.BIT_6]
        self.request_type = enocean.utils.from_bitarray(self._bit_data[DB6.BIT_5:DB6.BIT_3])
        self.rorg_manufacturer = enocean.utils.from_bitarray(self._bit_data[DB3.BIT_2:DB2.BIT_7] + self._bit_data[DB4.BIT_7:DB3.BIT_7])
        self.rorg_type = self.data[5]
        self.rorg_func = self.data[6]
        self.rorg_of_eep = self.data[7]
        return self.parsed

    def create_response(self, accepted=True, not_accepted_reason=EEP_NOT_SUPPORTED):
        pass


class ResponsePacket(Packet):
    response = 0
    response_data = []

    def parse(self):
        self.response = self.data[0]
        self.response_data = self.data[1:]
        return super(ResponsePacket, self).parse()


class EventPacket(Packet):
    event = 0
    event_data = []

    def parse(self):
        self.event = self.data[0]
        self.event_data = self.data[1:]
        return super(EventPacket, self).parse()<|MERGE_RESOLUTION|>--- conflicted
+++ resolved
@@ -136,15 +136,11 @@
 
         # If we got this far, everything went ok (?)
         if packet_type == PACKET.RADIO:
-<<<<<<< HEAD
             # Need to handle UTE Teach-in here, as it's a separate packet type...
             if data[0] == RORG.UTE:
-                p = UTETeachIn(packet_type, data, opt_data)
+                pack = UTETeachIn(packet_type, data, opt_data)
             else:
-                p = RadioPacket(packet_type, data, opt_data)
-=======
-            pack = RadioPacket(packet_type, data, opt_data)
->>>>>>> 6680a515
+                pack = RadioPacket(packet_type, data, opt_data)
         elif packet_type == PACKET.RESPONSE:
             pack = ResponsePacket(packet_type, data, opt_data)
         else:
