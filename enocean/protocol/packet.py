--- conflicted
+++ resolved
@@ -181,14 +181,9 @@
         packet.rorg = rorg
         packet.data = [packet.rorg]
         # Initialize data depending on the profile.
-<<<<<<< HEAD
-        p.data.extend([0] * 4 if rorg == RORG.BS4 else [0])
-        p.data.extend(sender)
-        p.data.extend([0])
-=======
         packet.data.extend([0] * 4 if rorg == RORG.BS4 else [0])
         packet.data.extend(sender)
->>>>>>> 820a9876
+        packet.data.extend([0])
         # Always use sub-telegram 3, maximum dbm (as per spec, when sending),
         # and no security (security not supported as per EnOcean Serial Protocol).
         packet.optional = [3] + destination + [0xFF] + [0]
@@ -199,19 +194,8 @@
             if rorg == RORG.BS1:
                 packet.data[1] |= (1 << 3)
             if rorg == RORG.BS4:
-<<<<<<< HEAD
-                p.data[4] |= (1 << 3)
-        p.data[-1] = p.status
-
-        # Parse the built package, so it corresponds to the received packages
-        # For example, stuff like checking RadioPacket.learn should be set.
-        p = Packet.parse_msg(p.build())[2]
-        p.rorg = rorg
-        p.parse_eep(func, type, direction)
-        return p
-=======
                 packet.data[4] |= (1 << 3)
-        packet.data.append(packet.status)
+        packet.data[-1] = packet.status
 
         # Parse the built packet, so it corresponds to the received packages
         # For example, stuff like RadioPacket.learn should be set.
@@ -219,7 +203,6 @@
         packet.rorg = rorg
         packet.parse_eep(func, type, direction)
         return packet
->>>>>>> 820a9876
 
     def parse(self):
         ''' Parse data from Packet '''
