#!/usr/bin/env python
# -*- encoding: utf-8 -*-
from enocean.consolelogger import init_logging
import enocean.utils
from enocean.communicators.serialcommunicator import SerialCommunicator
from enocean.protocol.packet import RadioPacket
from enocean.protocol.constants import PACKET, RORG
import sys
import traceback

try:
    import queue
except ImportError:
    import Queue as queue


def assemble_radio_packet(transmitter_id):
    return RadioPacket.create(rorg=RORG.BS4, rorg_func=0x20, rorg_type=0x01,
                              sender=transmitter_id,
                              CV=50,
                              TMP=21.5,
                              ES='true')


init_logging()
communicator = SerialCommunicator()
communicator.start()
print('The Base ID of your module is %s.' % enocean.utils.to_hex_string(communicator.base_id))

<<<<<<< HEAD
# Request transmitter ID
packet = Packet(PACKET.COMMON_COMMAND, [0x08])
communicator.send(packet)

# Fetch the transmitter ID for sending packages.
# NOT TESTED!!!
# Needs testing, and if functional, a similar loop should be implemented to the communicator initialization.
# This ID would then be used to send all future messages.
transmitter_id = None
while transmitter_id is None:
    try:
        packet = communicator.receive.get(block=True, timeout=1)
        if packet.packet_type == PACKET.RESPONSE:
            transmitter_id = packet.response_data
            # send custom radio packet
            communicator.send(assemble_radio_packet(transmitter_id))
        break
    except queue.Empty:
        continue
    except KeyboardInterrupt:
        break
    except Exception:
        traceback.print_exc(file=sys.stdout)
        break
=======
if communicator.base_id is not None:
    print('Sending example package.')
    communicator.send(assemble_radio_packet(communicator.base_id))
>>>>>>> 84b1e62e

# endless loop receiving radio packets
while communicator.is_alive():
    try:
        # Loop to empty the queue...
        packet = communicator.receive.get(block=True, timeout=1)

        if packet.packet_type == PACKET.RADIO and packet.rorg == RORG.BS4:
            # parse packet with given FUNC and TYPE
            for k in packet.parse_eep(0x02, 0x05):
                print('%s: %s' % (k, packet.parsed[k]))
        if packet.packet_type == PACKET.RADIO and packet.rorg == RORG.BS1:
            # alternatively you can select FUNC and TYPE explicitely
            packet.select_eep(0x00, 0x01)
            # parse it
            packet.parse_eep()
            for k in packet.parsed:
                print('%s: %s' % (k, packet.parsed[k]))
        if packet.packet_type == PACKET.RADIO and packet.rorg == RORG.RPS:
            for k in packet.parse_eep(0x02, 0x02):
                print('%s: %s' % (k, packet.parsed[k]))
    except queue.Empty:
        continue
    except KeyboardInterrupt:
        break
    except Exception:
        traceback.print_exc(file=sys.stdout)
        break

if communicator.is_alive():
    communicator.stop()<|MERGE_RESOLUTION|>--- conflicted
+++ resolved
@@ -27,36 +27,9 @@
 communicator.start()
 print('The Base ID of your module is %s.' % enocean.utils.to_hex_string(communicator.base_id))
 
-<<<<<<< HEAD
-# Request transmitter ID
-packet = Packet(PACKET.COMMON_COMMAND, [0x08])
-communicator.send(packet)
-
-# Fetch the transmitter ID for sending packages.
-# NOT TESTED!!!
-# Needs testing, and if functional, a similar loop should be implemented to the communicator initialization.
-# This ID would then be used to send all future messages.
-transmitter_id = None
-while transmitter_id is None:
-    try:
-        packet = communicator.receive.get(block=True, timeout=1)
-        if packet.packet_type == PACKET.RESPONSE:
-            transmitter_id = packet.response_data
-            # send custom radio packet
-            communicator.send(assemble_radio_packet(transmitter_id))
-        break
-    except queue.Empty:
-        continue
-    except KeyboardInterrupt:
-        break
-    except Exception:
-        traceback.print_exc(file=sys.stdout)
-        break
-=======
 if communicator.base_id is not None:
     print('Sending example package.')
     communicator.send(assemble_radio_packet(communicator.base_id))
->>>>>>> 84b1e62e
 
 # endless loop receiving radio packets
 while communicator.is_alive():
